--- conflicted
+++ resolved
@@ -10,15 +10,9 @@
     <PackageVersion Include="coverlet.msbuild" Version="6.0.3" PrivateAssets="all" />
     <PackageVersion Include="JunitXml.TestLogger" Version="5.0.0" PrivateAssets="all" />
     <PackageVersion Include="Microsoft.NET.Test.Sdk" Version="17.12.0" />
-<<<<<<< HEAD
-    <PackageVersion Include="xunit" Version="2.9.2" />
+    <PackageVersion Include="xunit" Version="2.9.3" />
     <PackageVersion Include="xunit.analyzers" Version="1.18.0" PrivateAssets="all" />
-    <PackageVersion Include="xunit.runner.visualstudio" Version="3.0.0" PrivateAssets="all" />
-=======
-    <PackageVersion Include="xunit" Version="2.9.3" />
-    <PackageVersion Include="xunit.analyzers" Version="1.18.0" />
     <PackageVersion Include="xunit.runner.visualstudio" Version="3.0.1" PrivateAssets="all" />
->>>>>>> 9aed71a7
   </ItemGroup>
 
   <ItemGroup>
@@ -32,15 +26,9 @@
 
   <ItemGroup>
     <GlobalPackageReference Include="Microsoft.SourceLink.GitHub" Version="8.0.0" PrivateAssets="all"/>
-<<<<<<< HEAD
-    <GlobalPackageReference Include="CSharpIsNullAnalyzer" Version="0.1.593" PrivateAssets="all" />
+    <GlobalPackageReference Include="CSharpIsNullAnalyzer" Version="0.1.593" />
     <GlobalPackageReference Include="DotNetAnalyzers.DocumentationAnalyzers" Version="1.0.0-beta.59" PrivateAssets="all" />
-    <GlobalPackageReference Include="Nerdbank.GitVersioning" Version="3.7.112" PrivateAssets="all" />
-=======
-    <GlobalPackageReference Include="CSharpIsNullAnalyzer" Version="0.1.593" />
-    <GlobalPackageReference Include="DotNetAnalyzers.DocumentationAnalyzers" Version="1.0.0-beta.59" />
     <GlobalPackageReference Include="Nerdbank.GitVersioning" Version="3.7.115" PrivateAssets="all" />
->>>>>>> 9aed71a7
     <GlobalPackageReference Include="Nullable" Version="1.3.1" />
   </ItemGroup>
 
