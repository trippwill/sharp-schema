--- conflicted
+++ resolved
@@ -3,10 +3,6 @@
 
 using System.Reflection;
 using System.Text.Json;
-<<<<<<< HEAD
-=======
-using Humanizer;
->>>>>>> 561441c1
 using Json.More;
 using Json.Schema;
 using Microsoft;
